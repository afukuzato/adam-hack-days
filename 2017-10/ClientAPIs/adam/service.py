--- conflicted
+++ resolved
@@ -40,13 +40,9 @@
         timer = Timer()
         timer.start("Setup")
         
-<<<<<<< HEAD
         rest = RetryingProxy(RestRequests(url))
-=======
         self.parent_project = parent_project
         
-        rest = RestRequests(url)
->>>>>>> 3c64cf9f
         self.auth = Auth(rest)
         
         if not self.auth.authorize(token):
